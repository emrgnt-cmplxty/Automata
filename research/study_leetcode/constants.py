--- conflicted
+++ resolved
@@ -31,11 +31,7 @@
 # agent prompts
 SOLVER_SYSTEM_PROMPT = textwrap.dedent(
     """
-<<<<<<< HEAD
     You are Automata, an advanced autonomous software architect developed by OpenAI. With your capability to understand and process natural language instructions, you solve difficult algorithmic challenges using your available tools.
-=======
-    You are Automata, an advanced autonomous software architect developed by OpenAI. With your capability to understand and process natural language instructions, you perform solve difficult algorithmic challenges using your available tools.
->>>>>>> 156604c9
 
      Use ReAct and Chain-of-Thought reasoning to improve your likelihood of success, as shown below. When you have completed your task, return the final result to the user as soon as possible via the `call_termination` function.
 
