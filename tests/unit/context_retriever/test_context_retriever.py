import ast
import inspect
import os

import pytest

from automata.code_parsers.py import ContextComponent, PyContextRetriever
from automata.code_parsers.py.context_retriever import (
    _get_all_classes,
    _get_all_methods,
    _get_method_return_annotation,
    _is_private_method,
    _process_method,
)
from automata.core.utils import get_root_fpath
from automata.singletons.py_module_loader import py_module_loader
from automata.symbol import parse_symbol
from tests.unit.sample_modules.my_project.core.calculator import Calculator


# TODO - Unify module loader fixture
@pytest.fixture(autouse=True)
def local_module_loader():
    # FIXME - This can't be a good pattern, let's cleanup later.
    py_module_loader.reset()
    py_module_loader.initialize(
        os.path.join(get_root_fpath(), "tests", "unit", "sample_modules"), "my_project"
    )
    yield py_module_loader


@pytest.fixture
def context_retriever():
    return PyContextRetriever()


def test_process_symbol_interface(context_retriever):
    symbol = parse_symbol(
        "scip-python python automata v0.0.0 `my_project.core.calculator`/Calculator#"
    )
    components = {
        ContextComponent.HEADLINE: {},
        ContextComponent.INTERFACE: {"skip_private": True},
    }
    context = context_retriever.process_symbol(symbol, components)
    assert "my_project.core.calculator.Calculator" in context
    assert "Interface" in context
    assert "add(self, a: int, b: int) -> int" in context


def test_process_symbol_source(context_retriever):
    symbol = parse_symbol(
        "scip-python python automata v0.0.0 `my_project.core.calculator`/Calculator#"
    )
    components = {
        ContextComponent.HEADLINE: {},
        ContextComponent.SOURCE_CODE: {"skip_private": True},
    }
    context = context_retriever.process_symbol(symbol, components)
    assert "my_project.core.calculator.Calculator" in context
    assert "Interface" not in context
    assert "add(self, a: int, b: int) -> int" in context
    assert "return a + b" in context


def test_process_symbol_error(context_retriever):
    symbol = parse_symbol(
        "scip-python python automata v0.0.0 `my_project.core.calculator`/Calculator#"
    )
    components = {ContextComponent.SOURCE_CODE: {}, ContextComponent.INTERFACE: {}}
    with pytest.raises(ValueError):
        context_retriever.process_symbol(symbol, components)


def test_process_symbol_invalid_component(context_retriever, caplog):
    symbol = parse_symbol(
        "scip-python python automata v0.0.0 `my_project.core.calculator`/Calculator#"
    )
    components = {ContextComponent.HEADLINE: {}, "invalid_component": {}}
    context_retriever.process_symbol(symbol, components)
    assert "Warning: invalid_component is not a valid context component." in caplog.text


def test_source_code(context_retriever):
    symbol = parse_symbol(
        "scip-python python automata v0.0.0 `my_project.core.calculator`/Calculator#"
    )
    ast_object = ast.parse(inspect.getsource(Calculator))
    source_code = context_retriever.context_components[ContextComponent.SOURCE_CODE].generate(
        symbol, ast_object, include_imports=False, include_docstrings=True
    )
    assert "class Calculator:" in source_code
    assert "def add(self, a: int, b: int) -> int:" in source_code
    assert "return a + b" in source_code


def test_source_code_2(context_retriever):
    symbol = parse_symbol(
        "scip-python python automata v0.0.0 `my_project.core.calculator`/Calculator#"
    )
    ast_object = ast.parse(inspect.getsource(Calculator))
    source_code = context_retriever.context_components[ContextComponent.SOURCE_CODE].generate(
        symbol, ast_object, include_imports=True, include_docstrings=True
    )
    assert "import math" in source_code
    assert "class Calculator:" in source_code
    assert "def add(self, a: int, b: int) -> int:" in source_code
    assert "return a + b" in source_code


def test_interface(context_retriever):
    symbol = parse_symbol(
        "scip-python python automata v0.0.0 `my_project.core.calculator`/Calculator#"
    )
    ast_object = ast.parse(inspect.getsource(Calculator))
    interface = context_retriever.context_components[ContextComponent.INTERFACE].generate(
        symbol, ast_object, skip_private=True
    )
    assert "Interface:" in interface
    assert "add(self, a: int, b: int) -> int" in interface


def test_interface_recursion_error(context_retriever):
    symbol = parse_symbol(
        "scip-python python automata v0.0.0 `my_project.core.calculator`/Calculator#"
    )
    ast_object = ast.parse(inspect.getsource(Calculator))
    with pytest.raises(RecursionError):
        context_retriever.context_components[ContextComponent.INTERFACE].generate(
            symbol, ast_object, recursion_depth=3
        )


def test_process_headline(context_retriever):
    symbol = parse_symbol(
        "scip-python python automata v0.0.0 `my_project.core.calculator`/Calculator#"
    )
    ast_object = ast.parse(inspect.getsource(Calculator))
    headline = context_retriever.context_components[ContextComponent.HEADLINE].generate(
        symbol, ast_object
    )
    assert headline == "my_project.core.calculator.Calculator\n"


def test_process_method(context_retriever):
    source_code = inspect.getsource(Calculator.add)
    # Remove the leading spaces from the source code
    source_code = "\n".join(
        [
            line[len("    ") :] if line.startswith("    ") else line
            for line in source_code.split("\n")
        ]
    )
    ast_object = ast.parse(source_code).body[0]
    processed_method = _process_method(ast_object)
    assert processed_method == "add(self, a: int, b: int) -> int"


def test_get_method_return_annotation(context_retriever):
    source_code = inspect.getsource(Calculator.add)
    # Remove the leading spaces from the source code
    source_code = "\n".join(
        [
            line[len("    ") :] if line.startswith("    ") else line
            for line in source_code.split("\n")
        ]
    )
    ast_object = ast.parse(source_code).body[0]
    return_annotation = _get_method_return_annotation(ast_object)
    assert return_annotation == "int"


def test_is_private_method(context_retriever):
    source_code = "def _private_method(): pass"
    ast_object = ast.parse(source_code).body[0]
    assert _is_private_method(ast_object)


def test_get_all_methods(context_retriever):
    source_code = inspect.getsource(Calculator)
    ast_object = ast.parse(source_code)
    methods = _get_all_methods(ast_object)
    assert len(methods) == 3
    assert all(isinstance(method, (ast.FunctionDef, ast.AsyncFunctionDef)) for method in methods)


def test_get_all_classes(context_retriever):
    import textwrap

    source = textwrap.dedent(
        """
    class Calculator:
        def add(self, a, b):
            return a + b

        def subtract(self, a, b):
            return a - b

        class Calculator4:
            pass
    """
    )
    ast_object = ast.parse(source)
    classes = _get_all_classes(ast_object)
    assert len(classes) == 2
    assert all(isinstance(cls, ast.ClassDef) for cls in classes)


@pytest.mark.parametrize(
    "include_docstrings_boolean",
    [True, False],
)
def test_interface_docstrings(context_retriever, include_docstrings_boolean):
    symbol = parse_symbol(
        "scip-python python automata v0.0.0 `my_project.core.calculator`/Calculator#"
    )
    ast_object = ast.parse(inspect.getsource(Calculator))
<<<<<<< HEAD
    interface = context_retriever._interface(
        symbol, ast_object, include_docstrings=include_docstrings_boolean
    )
=======
    interface = context_retriever.context_components[ContextComponent.INTERFACE].generate(
        symbol, ast_object, include_docstrings=True
    )
    assert "Interface:" in interface
    assert "add(self, a: int, b: int) -> int" in interface
    assert "Docstring for Calculator class" in interface
    assert "Docstring for add method" in interface


def test_interface_exclude_docstrings(context_retriever):
    symbol = parse_symbol(
        "scip-python python automata v0.0.0 `my_project.core.calculator`/Calculator#"
    )
    ast_object = ast.parse(inspect.getsource(Calculator))
    interface = context_retriever.context_components[ContextComponent.INTERFACE].generate(
        symbol, ast_object, include_docstrings=False
    )
>>>>>>> a7f74813
    assert "Interface:" in interface
    assert "add(self, a: int, b: int) -> int" in interface

    if include_docstrings_boolean:
        assert "Docstring for Calculator class" in interface
        assert "Docstring for add method" in interface
    else:
        assert "Docstring for Calculator class" not in interface
        assert "Docstring for add method" not in interface<|MERGE_RESOLUTION|>--- conflicted
+++ resolved
@@ -215,29 +215,9 @@
         "scip-python python automata v0.0.0 `my_project.core.calculator`/Calculator#"
     )
     ast_object = ast.parse(inspect.getsource(Calculator))
-<<<<<<< HEAD
     interface = context_retriever._interface(
         symbol, ast_object, include_docstrings=include_docstrings_boolean
     )
-=======
-    interface = context_retriever.context_components[ContextComponent.INTERFACE].generate(
-        symbol, ast_object, include_docstrings=True
-    )
-    assert "Interface:" in interface
-    assert "add(self, a: int, b: int) -> int" in interface
-    assert "Docstring for Calculator class" in interface
-    assert "Docstring for add method" in interface
-
-
-def test_interface_exclude_docstrings(context_retriever):
-    symbol = parse_symbol(
-        "scip-python python automata v0.0.0 `my_project.core.calculator`/Calculator#"
-    )
-    ast_object = ast.parse(inspect.getsource(Calculator))
-    interface = context_retriever.context_components[ContextComponent.INTERFACE].generate(
-        symbol, ast_object, include_docstrings=False
-    )
->>>>>>> a7f74813
     assert "Interface:" in interface
     assert "add(self, a: int, b: int) -> int" in interface
 
