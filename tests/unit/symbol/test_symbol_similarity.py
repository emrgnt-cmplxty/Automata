from unittest.mock import MagicMock

import numpy as np
import pytest

from automata.embedding import (
    EmbeddingBuilder,
    EmbeddingSimilarityCalculator,
    EmbeddingVectorProvider,
)
from automata.memory_store import SymbolCodeEmbeddingHandler
from automata.symbol_embedding import (
    JSONSymbolEmbeddingVectorDatabase,
    SymbolCodeEmbedding,
)


def test_get_nearest_symbols_for_query(
    monkeypatch,
    mock_embedding,
    mock_simple_method_symbols,
    temp_output_filename,
):
    # Mocking symbols and their embeddings
    symbol1 = mock_simple_method_symbols[0]
    symbol2 = mock_simple_method_symbols[1]
    symbol3 = mock_simple_method_symbols[2]

    embedding1 = SymbolCodeEmbedding(
        key=symbol1, vector=np.array([1, 0, 0, 0]), document="symbol1"
    )
    embedding2 = SymbolCodeEmbedding(
        key=symbol2, vector=np.array([0, 1, 0, 0]), document="symbol2"
    )
    embedding3 = SymbolCodeEmbedding(
        key=symbol3, vector=np.array([0, 0, 1, 0]), document="symbol3"
    )

    # Mock JSONSymbolEmbeddingVectorDatabase methods
    embedding_db = JSONSymbolEmbeddingVectorDatabase(temp_output_filename)
    embedding_db.add(embedding1)
    embedding_db.add(embedding2)
    embedding_db.add(embedding3)

    # Create an instance of the class
    mock_builder = MagicMock(EmbeddingBuilder)
    cem = SymbolCodeEmbeddingHandler(
        embedding_db=embedding_db, embedding_builder=mock_builder
    )
    mock_provider = MagicMock(EmbeddingVectorProvider)
    embeddings = {
        symbol1: embedding1,
        symbol2: embedding2,
        symbol3: embedding3,
    }
<<<<<<< HEAD
    cem.get_embeddings = lambda x: embeddings[
        x
    ]  # MagicMock(return_value=embeddings[x])
=======
    cem.get_embeddings = lambda x: embeddings[x]
>>>>>>> d4c1e14c
    symbol_similarity = EmbeddingSimilarityCalculator(mock_provider)

    # Test with query_text that is most similar to symbol1
    symbol_similarity.embedding_provider.build_embedding_vector.return_value = np.array(
        [1, 0, 0, 0]
    )
    ordered_embeddings = embedding_db.get_ordered_embeddings()
    result = symbol_similarity.calculate_query_similarity_dict(
        ordered_embeddings, "symbol1"
    )
    assert list(result.keys())[np.argmax(list(result.values()))] == symbol1

    # # Test with query_text that is most similar to symbol2
    symbol_similarity.embedding_provider.build_embedding_vector.return_value = np.array(
        [0, 1, 0, 0]
    )
    result = symbol_similarity.calculate_query_similarity_dict(
        ordered_embeddings, "symbol2"
    )
    assert list(result.keys())[np.argmax(list(result.values()))] == symbol2

    # # Test with query_text that is most similar to symbol3
    symbol_similarity.embedding_provider.build_embedding_vector.return_value = np.array(
        [0, 0, 1, 0]
    )
    result = symbol_similarity.calculate_query_similarity_dict(
        ordered_embeddings, "symbol3"
    )
    assert list(result.keys())[np.argmax(list(result.values()))] == symbol3<|MERGE_RESOLUTION|>--- conflicted
+++ resolved
@@ -53,13 +53,7 @@
         symbol2: embedding2,
         symbol3: embedding3,
     }
-<<<<<<< HEAD
-    cem.get_embeddings = lambda x: embeddings[
-        x
-    ]  # MagicMock(return_value=embeddings[x])
-=======
     cem.get_embeddings = lambda x: embeddings[x]
->>>>>>> d4c1e14c
     symbol_similarity = EmbeddingSimilarityCalculator(mock_provider)
 
     # Test with query_text that is most similar to symbol1
