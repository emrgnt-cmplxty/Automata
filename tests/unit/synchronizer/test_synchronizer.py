--- conflicted
+++ resolved
@@ -15,17 +15,9 @@
 from tests.utils.factories import symbol_graph_static_test  # noqa: F401, F811
 
 
-<<<<<<< HEAD
-def test_build_graph_and_handler_and_synchronize(
-    temp_output_filename,
-    mock_simple_method_symbols,
-    symbol_graph_static_test,  # noqa: F811
-):
-=======
 # Use fixtures for common setup
 @pytest.fixture
 def symbols_and_embeddings(mock_simple_method_symbols):
->>>>>>> d4c1e14c
     symbol1 = mock_simple_method_symbols[0]
     symbol2 = mock_simple_method_symbols[1]
     symbol3 = mock_simple_method_symbols[2]
