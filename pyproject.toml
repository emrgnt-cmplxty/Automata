[build-system]
requires = ["poetry-core", "setuptools", "wheel"]
build-backend = "poetry.core.masonry.api"

[tool.poetry.scripts]
automata = 'automata.cli.__main__:cli'

[tool.poetry.group.dev.dependencies]
notebook = "7.0.0"
jupyter = "^1.0.0"
sourcery = "^1.6.0"

[tool.poetry]
name = "automata"
version = "0.1.0"
description = "Automata: The Self-Coding Machine"
authors = ["Owen Colegrove <owen@emergentagi.com>"]
license = "Apache-2.0"
readme = "README.md"

[tool.poetry.dependencies]
python = ">=3.10,<3.12"
black = "^23.3.0"
click = "8.1.6"
codecov = "2.1.13"
colorlog = "6.7.0"
isort = "5.12.0"
jinja2 = "3.1.2"
jsonpickle = "3.0.1"
jsonschema = "4.19.0"
matplotlib = "3.7.2"
networkx = "3.1"
numpy = "1.25.2"
openai = "0.27.8"
pandas = "2.0.3"
plotly = "5.15.0"
protobuf = "4.23.4"
pydantic = "^1.9.0"
pypandoc = "1.11"
pytest-mock = "3.11.1"
python-dotenv = "1.0.0"
scikit-learn = "1.2.2"
scipy = "1.11.1"
termcolor = "2.3.0"
tiktoken = "0.4.0"
types-protobuf = "4.23.0.2"
GitPython = "3.1.32"
PyGithub = "1.59.0"
PyYAML = "6.0.1"
chromadb = "^0.3.29"
astunparse = "^1.6.3"
ipykernel = "^6.24.0"
pathlib = "^1.0.1"
pytest-shutil = "^1.7.0"
flask = "^2.3.2"
responses = "^0.23.3"
pytest-rerunfailures = "^12.0"
questionary = "^1.10.0"
<<<<<<< HEAD
evalplus = { path = "research/evalplus" }
=======
human-eval = "^1.0.3"
>>>>>>> 156604c9

[tool.poetry.dev-dependencies]
pytest = "^7.4"
sphinx = "^4.5"
sphinx-panels = "0.6.0" # Used on Linux
sphinx-rtd-dark-mode = "1.2.4" # Used on Windows
sphinx_panels = "0.6.0" # Used on Windows


[tool.pytest.ini_options]
filterwarnings = ["ignore::DeprecationWarning:jsonspec.*"]
addopts = "-m 'not regression and not evaluation' --ignore=**/sample_modules/* --ignore=scip-python/ --ignore=local_tasks/"
markers = [
    "regression: marks tests as regression tests",
    "evaluation: mark a test as part of the evaluation suite",
    "tool_name: description of tool_name marker",
    "tool_description: description of the tool's functionality",
    "performance: marks tests as performance tests",
]    

[tool.black]
line-length = 79
include = '\.pyi?$'
exclude = '''
(
  /(
      \.eggs         # exclude a few common directories in the
    | \.git          # root of the project
    | \.hg
    | \.mypy_cache
    | \.tox
    | \.venv
    | _build
    | buck-out
    | build
    | dist
    | random
    | build
    | scip-python
    | research/leetcode_hard_gym
    | local_tasks
  )/
)
'''

[tool.mypy]
# other mypy configurations go here
# uncomment if this is being really annoying again
ignore_missing_imports = true
exclude = '(scip-python|__pycache__|local_tasks|sample_modules|playground|leetcode_hard_gym)/'

[[tool.mypy.overrides]]
module = "pytz.*"
ignore_missing_imports = true

[[tool.mypy.overrides]]
module = "yaml"
ignore_missing_imports = true

[tool.coverage.run]
source = ["."]
omit = ["*/tests/*", "*/site-packages/*", "*/distutils/*", "*/venv/*", "setup.py", "conftest.py"]

[tool.coverage.report]
precision = 2
omit = ["*/tests/*", "*/site-packages/*", "*/distutils/*", "*/venv/*", "setup.py", "conftest.py"]

[tool.coverage.html]
directory = "htmlcov/"

[tool.codecov]
require_ci_to_pass = true

[tool.flake8]
ignore = ["E501", "W503"]

[tool.pyright]
reportGeneralTypeIssues = true
reportMissingTypeStubs = false
useLibraryCodeForTypes = true<|MERGE_RESOLUTION|>--- conflicted
+++ resolved
@@ -56,11 +56,7 @@
 responses = "^0.23.3"
 pytest-rerunfailures = "^12.0"
 questionary = "^1.10.0"
-<<<<<<< HEAD
 evalplus = { path = "research/evalplus" }
-=======
-human-eval = "^1.0.3"
->>>>>>> 156604c9
 
 [tool.poetry.dev-dependencies]
 pytest = "^7.4"
