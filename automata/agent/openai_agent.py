--- conflicted
+++ resolved
@@ -12,18 +12,8 @@
     AgentStopIterationError,
     OpenAPIError,
 )
-<<<<<<< HEAD
-from automata.config import ConfigCategory, OpenAIAutomataAgentConfig
-from automata.core.utils import (
-    format_text,
-    get_logging_config,
-    load_config,
-    retry,
-)
-=======
 from automata.config import OpenAIAutomataAgentConfig
 from automata.core.utils import get_logging_config
->>>>>>> 1f597af7
 from automata.llm import (
     LLMChatMessage,
     LLMConversation,
@@ -36,6 +26,7 @@
     FunctionCall,
 )
 from automata.tools import ToolExecution, ToolExecutor
+from automata.core.utils import retry
 
 logger = logging.getLogger(__name__)
 logging.config.dictConfig(get_logging_config())
@@ -187,73 +178,7 @@
         else:
             raise ValueError("The agent did not produce a result.")
 
-<<<<<<< HEAD
-    def set_database_provider(
-        self, provider: LLMConversationDatabaseProvider
-    ) -> None:
-        """Sets the database provider for the agent."""
-
-        if not isinstance(provider, LLMConversationDatabaseProvider):
-            raise AgentDatabaseError(
-                f"Invalid database provider type: {type(provider)}"
-            )
-        if self.database_provider:
-            raise AgentDatabaseError(
-                "The database provider has already been set."
-            )
-        self.database_provider = provider
-        # Log existing messages
-        for message in self.conversation.messages:
-            provider.save_message(self.session_id, message)
-        self._conversation.register_observer(provider)
-
-    def _build_initial_messages(
-        self, instruction_formatter: Dict[str, str]
-    ) -> Sequence[LLMChatMessage]:
-        """
-        Builds the initial messages for the agent's conversation.
-        The messages are built from the initial messages in the instruction config.
-        All messages are formatted using the given instruction_formatter.
-
-        TODO - Consider moving this logic to the conversation provider
-        """
-        if "user_input_instructions" not in instruction_formatter:
-            raise KeyError(
-                "The instruction formatter must have an entry for user_input_instructions."
-            )
-
-        messages_config = load_config(
-            ConfigCategory.INSTRUCTION.to_path(),
-            self.config.instruction_version.to_path(),
-        )
-        initial_messages = messages_config["initial_messages"]
-
-        input_messages = []
-        for message in initial_messages:
-            input_message = (
-                format_text(instruction_formatter, message["content"])
-                if "content" in message
-                else None
-            )
-            function_call = message.get("function_call")
-            input_messages.append(
-                OpenAIChatMessage(
-                    role=message["role"],
-                    content=input_message,
-                    function_call=FunctionCall(
-                        name=function_call["name"],
-                        arguments=function_call["arguments"],
-                    )
-                    if function_call
-                    else None,
-                )
-            )
-
-        return input_messages
-
     @retry(max_retries=5)
-=======
->>>>>>> 1f597af7
     def _get_next_user_response(
         self, assistant_message: OpenAIChatMessage
     ) -> OpenAIChatMessage:
@@ -264,13 +189,11 @@
         Otherwise, the user is prompted to continue the conversation.
         """
 
-        if (
-            assistant_message.function_call
-            and assistant_message.function_call.name == "error-occurred"
-        ):
+        if assistant_message.function_call and assistant_message.function_call.name == "error-occurred":
             error_msg = assistant_message.function_call.arguments["error"]
             logger.error(f"OpenAI API Error: {error_msg}")
             raise OpenAPIError(error_msg)
+
 
         if assistant_message.function_call:
             if validation_error := self._validate_function_call(
@@ -316,7 +239,7 @@
         Validates the structure of the function call.
         Returns an error message if validation fails, otherwise returns None.
         """
-
+        
         if function_call.name == "code":
             code_content = function_call.arguments.get("code", "")
             function_call.arguments["result"] = f"```\n{code_content}\n```"
@@ -324,7 +247,7 @@
                 del function_call.arguments["code"]
             function_call.name = "call-termination"
             logger.info(f"Corrected function call to: {function_call.name}")
-
+        
         elif function_call.name == "call_termination":
             function_call.name = "call-termination"
             logger.info(f"Corrected function call to: {function_call.name}")
@@ -333,7 +256,7 @@
         if hasattr(function_call, "message"):
             return (
                 "Error: Extraneous field 'message' detected in function call."
-            )
+            )        
 
         return None
 
