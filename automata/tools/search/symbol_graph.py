import logging
<<<<<<< HEAD
from typing import Dict, List, Optional, Set, Tuple

import networkx as nx
from google.protobuf.json_format import MessageToDict
from redbaron import RedBaron

from automata.tools.search.scip_classes import (
    Descriptor,
    File,
    Symbol,
    SymbolReference,
    PythonTypes,
)
=======
from typing import Dict, List, Set

import networkx as nx

from automata.tools.search.local_types import File, PyPath, StrPath, Symbol, SymbolReference
>>>>>>> ac2abd1e
from automata.tools.search.scip_pb2 import Index, SymbolRole
from automata.tools.search.symbol_converter import SymbolConverter
from automata.tools.search.symbol_parser import parse_symbol

logger = logging.getLogger(__name__)


class SymbolGraph:
<<<<<<< HEAD
    def __init__(self, index_path: str, symbol_converter: SymbolConverter):
=======
    def __init__(
        self,
        index_path: StrPath,
        symbol_converter: SymbolConverter,
        do_shortened_symbols: bool = True,
    ):
>>>>>>> ac2abd1e
        """
        Initialize SymbolGraph with the path of an index protobuf file.

        :param index_path: Path to index protobuf file
        """
        self.converter = symbol_converter

        self._index = self._load_index_protobuf(index_path)
        self._graph = self._build_symbol_graph(self._index)

    def get_all_files(self) -> List[File]:
        """
        Get all file nodes in the graph.
        :param data_type: Optional filter for data type

        :return: List of all file nodes.
        """
        return [
            data.get("file")
            for _, data in self._graph.nodes(data=True)
            if data.get("label") == "file"
        ]

    def get_all_defined_symbols(self) -> List[Symbol]:
        """
        Get all file nodes in the graph.
        :param data_type: Optional filter for data type

        :return: List of all file nodes.
        """
        return [
            node for node, data in self._graph.nodes(data=True) if data.get("label") == "symbol"
        ]

    def get_symbol_references(self, symbol: Symbol) -> Dict[StrPath, List[SymbolReference]]:
        """
        Finds all references of a given symbol in the symbol graph.

        :param symbol: Symbol to search for
        :return: List of tuples (file, symbol details)
        """
        search_results = [
            (file_path, data.get("symbol_reference"))
            for file_path, _, data in self._graph.out_edges(symbol, data=True)
            if data.get("label") == "reference"
        ]
<<<<<<< HEAD
        result_dict: Dict[str, List[SymbolReference]] = {}

        for item in search_results:
            file_name, details = item
            line_number = details["range"][0]
            column_number = details["range"][1]
            entry = SymbolReference(
                symbol=symbol,
                line_number=line_number,
                column_number=column_number,
                details={k: v for k, v in details.items() if k != "range" and k != "label"},
            )
=======
        result_dict: Dict[StrPath, List[SymbolReference]] = {}
>>>>>>> ac2abd1e

        for file_path, symbol_reference in search_results:
            if file_path in result_dict:
                result_dict[file_path].append(symbol_reference)
            else:
                result_dict[file_path] = [symbol_reference]

        return result_dict

<<<<<<< HEAD
    def get_all_references_in_module(self, module) -> List[SymbolReference]:
        reference_edges_in_module = self._graph.in_edges(module, data=True)
        result = []
        for source, _, data in reference_edges_in_module:
            if data["label"] != "occurs_in":
                continue
            line_number = data["range"][0]
            column_number = data["range"][1]
            result.append(
                SymbolReference(
                    symbol=source,
                    line_number=line_number,
                    column_number=column_number,
                    details={k: v for k, v in data.items() if k != "range" and k != "label"},
                )
            )
        return result

    def get_symbols_along_path(self, partial_path: str) -> Set[Symbol]:
=======
    def get_defined_symbols_along_path(self, partial_py_path: PyPath) -> Set[Symbol]:
>>>>>>> ac2abd1e
        """
        Gets all symbols which contain a specified partial path

        :param partial_path: The partial_path to explain
        :return: Set of symbols that follow the partial path
        """
        obs_symbols = set([])
        symbols = self.get_all_defined_symbols()
        for symbol in symbols:
            if partial_py_path not in symbol.uri:
                continue
            obs_symbols.add(symbol)
        return obs_symbols

    def get_symbol_context(self, symbol) -> str:
        """
        Get the context for a given symbol. This includes its documentation, its file, references, and relationships.

        :param symbol: The symbol to explain
        :return: A string containing the explanation
        """

        result = ""
        docs = ["\n"]

        result += "Symbol Context for %s --> \n" % (symbol)
        doc_decorator = "  >> Symbol Docs       --> "
        spacer = " " * (0 + len(doc_decorator))
        result += f"{doc_decorator}%s\n" % (("\n" + spacer).join(docs)) + "\n"

        containing_file = [edge[0] for edge in self._graph.in_edges(symbol)][0]
        result += " >>  Symbol File       --> %s \n" % containing_file

        references = self.get_symbol_references(symbol)
        result += " >>  Symbol Ref Count  --> %s \n" % len(references.keys())

        symbol_references = "\n"
        for occurrence_file, outputs in references.items():
            for output in outputs:
                line_number = output.line_number
                roles = str(list(output.roles.keys()))
                symbol_references += f"{spacer}{occurrence_file}: L{line_number}, {roles} \n"

        result += " >>  Symbol Refs (All) --> %s" % (symbol_references)

        return result

<<<<<<< HEAD
    def find_return_symbol(self, symbol: Symbol) -> Optional[Symbol]:
        """
        Finds the return symbol for a corresponding symbol
        Note - A match will only be found for methods

        :return: The return symbol, if it exists
        """
        return self._symbol_to_return_type.get(symbol)

    def _build_symbol_to_return_type(self) -> Dict[Symbol, Optional[Symbol]]:
        """
        Builds a mapping of symbol to return symbol type (if it exists).

        :return: A dictionary mapping symbols to their return types.
        """
        symbol_to_return_type = {}

        for symbol in self._graph.nodes():
            if not isinstance(symbol, Symbol):
                continue

            #  If the symbol is not a method, skip
            if not (
                Descriptor.convert_scip_to_python_suffix(symbol.descriptors[-1])
                == PythonTypes.Method
            ):
                continue
            # Get the FST object
            try:
                fst_object = self.get_symbol_fst_node(symbol)
            except Exception:
                logger.info("Exception occurred while fetching FST object for symbol = ", symbol)
                continue

            # Get the return type
            return_type = self.converter.find_return_type(fst_object)
            if return_type:
                # If return type exists, perform a reverse lookup to get its corresponding symbol
                return_type_symbol = self._class_to_symbol_lookup.get(return_type)
                # Add to the mapping
                symbol_to_return_type[symbol] = return_type_symbol

        return symbol_to_return_type

    def get_symbol_fst_node(self, symbol: Symbol) -> RedBaron:
        symbol_module = self.get_parent_file(symbol)
        start_line, start_column = self.get_symbol_definition_start_location(symbol)
        fst_object = self.converter.get_fst_node(symbol_module, start_line, start_column)
        return fst_object

    def _build_class_to_symbol_lookup(self) -> Dict[str, Symbol]:
        """
        Builds a mapping of return type to symbol.

        :return: A dictionary mapping return types to their symbols.
        """
        return_type_to_symbol = {}

        for symbol in self._graph.nodes():
            if not isinstance(symbol, Symbol):
                continue

            if not (
                Descriptor.convert_scip_to_python_suffix(symbol.descriptors[-1])
                == PythonTypes.Class
            ):
                continue
            class_name = symbol.descriptors[-1].name
            return_type_to_symbol[class_name] = symbol

        return return_type_to_symbol

=======
>>>>>>> ac2abd1e
    def _build_symbol_graph(self, index: Index) -> nx.MultiDiGraph:
        """
        Build a multidirectional graph from a given index.

        :param index: The index from which the graph is to be built.
        :return: The built multidirectional graph.
        """
        G = nx.MultiDiGraph()
        for document in index.documents:
            # Add FilePath Vertices
            document_path: StrPath = document.relative_path

            G.add_node(
                document_path,
                file=File(path=document.relative_path, occurrences=document.occurrences),
                label="file",
            )

            for symbol_information in document.symbols:
                symbol = parse_uri_to_symbol(symbol_information.symbol)
                # Add Symbol Vertices
                G.add_node(
<<<<<<< HEAD
                    parse_symbol(symbol_information.symbol),
=======
                    symbol,
>>>>>>> ac2abd1e
                    label="symbol",
                )
<<<<<<< HEAD

        # process occurrences and relationships
        for document in index.documents:
            for symbol_information in document.symbols:
                for relationship in symbol_information.relationships:
                    relationship_labels = MessageToDict(relationship)
                    relationship_labels.pop("symbol")
                    G.add_edge(
                        parse_symbol(symbol_information.symbol),
                        relationship.symbol,
                        label="relates_to",
                        **relationship_labels,
                    )

            for occurrence in document.occurrences:
                occurrence_range = tuple(occurrence.range)
                roles = self._get_symbol_roles_dict(occurrence.symbol_roles)
                G.add_edge(
                    parse_symbol(occurrence.symbol),
=======
                # Add Contains Edge (FilePath <-> Symbol)
                G.add_edge(
                    document_path,
                    parse_uri_to_symbol(symbol_information.symbol),
                    label="contains",
                )

            for occurrence_information in document.occurrences:
                occurrence_symbol = parse_uri_to_symbol(occurrence_information.symbol)
                occurrence_range = tuple(occurrence_information.range)
                occurrence_roles = self._get_symbol_roles_dict(occurrence_information.symbol_roles)
                occurrence_reference = SymbolReference(
                    symbol=occurrence_symbol,
                    line_number=occurrence_range[0],
                    roles=occurrence_roles,
                )
                # Add Occurrence Edges (Symbol <-> FilePath)
                G.add_edge(
                    occurrence_symbol,
>>>>>>> ac2abd1e
                    document.relative_path,
                    symbol_reference=occurrence_reference,
                    label="reference",
                )
                if roles.get(SymbolRole.Name(SymbolRole.Definition)):
                    G.add_edge(
                        document.relative_path,
                        parse_symbol(occurrence.symbol),
                        label="contains",
                    )

        return G

    def get_parent_file(self, symbol) -> str:
        parent_file_list = [
            source
            for source, _, data in self._graph.in_edges(symbol, data=True)
            if data.get("label") == "contains"
        ]
        assert (
            len(parent_file_list) == 1
        ), f"{symbol} should have exactly one parent file, but has {len(parent_file_list)}"
        return parent_file_list.pop()

    def get_symbol_definition_start_location(self, symbol: Symbol) -> Tuple[int, int]:
        parent_file = self.get_parent_file(symbol)
        references = self.get_symbol_references(symbol)

        definition_references = [
            ref
            for ref in references[parent_file]
            if ref.details.get(SymbolRole.Name(SymbolRole.Definition))
        ]
        assert (
            len(definition_references) == 1
        ), f"{symbol} should have exactly one definition, but has {len(definition_references)}"
        line_number, column_number = (
            definition_references[0].line_number,
            definition_references[0].column_number,
        )
        return (
            line_number + 1,
            column_number + 1,
        )  # RedBaron IS 1 INDEXED AND SCIP IS 0 INDEXED!!!!

    def find_dependency_symbols(self, symbol: Symbol) -> Set[Symbol]:
        """
        Returns the list of dependencies for the given symbol.

        Args:
            symbol (str): The symbol in the form 'module`/ClassOrMethod#'

        Returns:
            List[str]: The list of dependencies for the symbol.
        """
        fst_object = self.get_symbol_fst_node(symbol)
        module = self.get_parent_file(symbol)

        # RedBaron POSITIONS ARE 1 INDEXED AND SCIP ARE 0!!!!
        parent_symbol_start_line, parent_symbol_start_col, parent_symbol_end_line = (
            fst_object.absolute_bounding_box.top_left.line - 1,
            fst_object.absolute_bounding_box.top_left.column - 1,
            fst_object.absolute_bounding_box.bottom_right.line - 1,
        )
        references_in_module = self.get_all_references_in_module(module)
        references_in_range = [
            ref.symbol
            for ref in references_in_module
            if parent_symbol_start_line <= ref.line_number < parent_symbol_end_line
            and ref.column_number >= parent_symbol_start_col
            and ref.symbol != symbol  # TODO: don't include self (or maybe do?)
            and "stdlib" not in ref.symbol.package.name
        ]

        return set(references_in_range)

    @staticmethod
    def _get_symbol_roles_dict(role) -> Dict[str, bool]:
        """
        Get a dictionary of symbol roles from a role Bitset.

        :param role: Role Bitset
        :return: A dictionary of symbol roles
        """
        result = {}
        for role_name, role_value in SymbolRole.items():
            if (role & role_value) > 0:
                result[role_name] = (role & role_value) > 0
        return result

    @staticmethod
    def _load_index_protobuf(path: StrPath) -> Index:
        """
        Load an index from a protobuf file.

        :param path: The path of the protobuf file
        :return: The loaded index
        """
        index = Index()
        with open(path, "rb") as f:
            index.ParseFromString(f.read())
        return index<|MERGE_RESOLUTION|>--- conflicted
+++ resolved
@@ -1,25 +1,11 @@
 import logging
-<<<<<<< HEAD
-from typing import Dict, List, Optional, Set, Tuple
+from typing import Dict, List, Set, Tuple, cast
 
 import networkx as nx
 from google.protobuf.json_format import MessageToDict
 from redbaron import RedBaron
 
-from automata.tools.search.scip_classes import (
-    Descriptor,
-    File,
-    Symbol,
-    SymbolReference,
-    PythonTypes,
-)
-=======
-from typing import Dict, List, Set
-
-import networkx as nx
-
-from automata.tools.search.local_types import File, PyPath, StrPath, Symbol, SymbolReference
->>>>>>> ac2abd1e
+from automata.tools.search.scip_classes import File, PyPath, StrPath, Symbol, SymbolReference
 from automata.tools.search.scip_pb2 import Index, SymbolRole
 from automata.tools.search.symbol_converter import SymbolConverter
 from automata.tools.search.symbol_parser import parse_symbol
@@ -28,16 +14,7 @@
 
 
 class SymbolGraph:
-<<<<<<< HEAD
     def __init__(self, index_path: str, symbol_converter: SymbolConverter):
-=======
-    def __init__(
-        self,
-        index_path: StrPath,
-        symbol_converter: SymbolConverter,
-        do_shortened_symbols: bool = True,
-    ):
->>>>>>> ac2abd1e
         """
         Initialize SymbolGraph with the path of an index protobuf file.
 
@@ -81,25 +58,10 @@
         """
         search_results = [
             (file_path, data.get("symbol_reference"))
-            for file_path, _, data in self._graph.out_edges(symbol, data=True)
+            for _, file_path, data in self._graph.out_edges(symbol, data=True)
             if data.get("label") == "reference"
         ]
-<<<<<<< HEAD
-        result_dict: Dict[str, List[SymbolReference]] = {}
-
-        for item in search_results:
-            file_name, details = item
-            line_number = details["range"][0]
-            column_number = details["range"][1]
-            entry = SymbolReference(
-                symbol=symbol,
-                line_number=line_number,
-                column_number=column_number,
-                details={k: v for k, v in details.items() if k != "range" and k != "label"},
-            )
-=======
         result_dict: Dict[StrPath, List[SymbolReference]] = {}
->>>>>>> ac2abd1e
 
         for file_path, symbol_reference in search_results:
             if file_path in result_dict:
@@ -109,41 +71,27 @@
 
         return result_dict
 
-<<<<<<< HEAD
     def get_all_references_in_module(self, module) -> List[SymbolReference]:
         reference_edges_in_module = self._graph.in_edges(module, data=True)
         result = []
         for source, _, data in reference_edges_in_module:
-            if data["label"] != "occurs_in":
-                continue
-            line_number = data["range"][0]
-            column_number = data["range"][1]
-            result.append(
-                SymbolReference(
-                    symbol=source,
-                    line_number=line_number,
-                    column_number=column_number,
-                    details={k: v for k, v in data.items() if k != "range" and k != "label"},
-                )
-            )
+            if data["label"] == "reference":
+                result.append(data.get("symbol_reference"))
+
         return result
 
-    def get_symbols_along_path(self, partial_path: str) -> Set[Symbol]:
-=======
     def get_defined_symbols_along_path(self, partial_py_path: PyPath) -> Set[Symbol]:
->>>>>>> ac2abd1e
         """
         Gets all symbols which contain a specified partial path
 
         :param partial_path: The partial_path to explain
         :return: Set of symbols that follow the partial path
         """
-        obs_symbols = set([])
+        obs_symbols = set()
         symbols = self.get_all_defined_symbols()
         for symbol in symbols:
-            if partial_py_path not in symbol.uri:
-                continue
-            obs_symbols.add(symbol)
+            if partial_py_path in symbol.uri:
+                obs_symbols.add(symbol)
         return obs_symbols
 
     def get_symbol_context(self, symbol) -> str:
@@ -179,81 +127,12 @@
 
         return result
 
-<<<<<<< HEAD
-    def find_return_symbol(self, symbol: Symbol) -> Optional[Symbol]:
-        """
-        Finds the return symbol for a corresponding symbol
-        Note - A match will only be found for methods
-
-        :return: The return symbol, if it exists
-        """
-        return self._symbol_to_return_type.get(symbol)
-
-    def _build_symbol_to_return_type(self) -> Dict[Symbol, Optional[Symbol]]:
-        """
-        Builds a mapping of symbol to return symbol type (if it exists).
-
-        :return: A dictionary mapping symbols to their return types.
-        """
-        symbol_to_return_type = {}
-
-        for symbol in self._graph.nodes():
-            if not isinstance(symbol, Symbol):
-                continue
-
-            #  If the symbol is not a method, skip
-            if not (
-                Descriptor.convert_scip_to_python_suffix(symbol.descriptors[-1])
-                == PythonTypes.Method
-            ):
-                continue
-            # Get the FST object
-            try:
-                fst_object = self.get_symbol_fst_node(symbol)
-            except Exception:
-                logger.info("Exception occurred while fetching FST object for symbol = ", symbol)
-                continue
-
-            # Get the return type
-            return_type = self.converter.find_return_type(fst_object)
-            if return_type:
-                # If return type exists, perform a reverse lookup to get its corresponding symbol
-                return_type_symbol = self._class_to_symbol_lookup.get(return_type)
-                # Add to the mapping
-                symbol_to_return_type[symbol] = return_type_symbol
-
-        return symbol_to_return_type
-
     def get_symbol_fst_node(self, symbol: Symbol) -> RedBaron:
         symbol_module = self.get_parent_file(symbol)
         start_line, start_column = self.get_symbol_definition_start_location(symbol)
         fst_object = self.converter.get_fst_node(symbol_module, start_line, start_column)
         return fst_object
 
-    def _build_class_to_symbol_lookup(self) -> Dict[str, Symbol]:
-        """
-        Builds a mapping of return type to symbol.
-
-        :return: A dictionary mapping return types to their symbols.
-        """
-        return_type_to_symbol = {}
-
-        for symbol in self._graph.nodes():
-            if not isinstance(symbol, Symbol):
-                continue
-
-            if not (
-                Descriptor.convert_scip_to_python_suffix(symbol.descriptors[-1])
-                == PythonTypes.Class
-            ):
-                continue
-            class_name = symbol.descriptors[-1].name
-            return_type_to_symbol[class_name] = symbol
-
-        return return_type_to_symbol
-
-=======
->>>>>>> ac2abd1e
     def _build_symbol_graph(self, index: Index) -> nx.MultiDiGraph:
         """
         Build a multidirectional graph from a given index.
@@ -264,74 +143,57 @@
         G = nx.MultiDiGraph()
         for document in index.documents:
             # Add FilePath Vertices
-            document_path: StrPath = document.relative_path
+            document_path: StrPath = cast(StrPath, document.relative_path)
 
             G.add_node(
                 document_path,
-                file=File(path=document.relative_path, occurrences=document.occurrences),
+                file=File(document_path, occurrences=document.occurrences),
                 label="file",
             )
 
             for symbol_information in document.symbols:
-                symbol = parse_uri_to_symbol(symbol_information.symbol)
+                symbol = parse_symbol(symbol_information.symbol)
                 # Add Symbol Vertices
                 G.add_node(
-<<<<<<< HEAD
-                    parse_symbol(symbol_information.symbol),
-=======
                     symbol,
->>>>>>> ac2abd1e
                     label="symbol",
                 )
-<<<<<<< HEAD
-
         # process occurrences and relationships
         for document in index.documents:
             for symbol_information in document.symbols:
+                symbol = parse_symbol(symbol_information.symbol)
+
                 for relationship in symbol_information.relationships:
                     relationship_labels = MessageToDict(relationship)
                     relationship_labels.pop("symbol")
+                    related_symbol = parse_symbol(relationship.symbol)
                     G.add_edge(
-                        parse_symbol(symbol_information.symbol),
-                        relationship.symbol,
+                        symbol,
+                        related_symbol,
                         label="relates_to",
                         **relationship_labels,
                     )
 
             for occurrence in document.occurrences:
+                occurrence_symbol = parse_symbol(occurrence.symbol)
                 occurrence_range = tuple(occurrence.range)
-                roles = self._get_symbol_roles_dict(occurrence.symbol_roles)
-                G.add_edge(
-                    parse_symbol(occurrence.symbol),
-=======
-                # Add Contains Edge (FilePath <-> Symbol)
-                G.add_edge(
-                    document_path,
-                    parse_uri_to_symbol(symbol_information.symbol),
-                    label="contains",
-                )
-
-            for occurrence_information in document.occurrences:
-                occurrence_symbol = parse_uri_to_symbol(occurrence_information.symbol)
-                occurrence_range = tuple(occurrence_information.range)
-                occurrence_roles = self._get_symbol_roles_dict(occurrence_information.symbol_roles)
+                occurrence_roles = self._get_symbol_roles_dict(occurrence.symbol_roles)
                 occurrence_reference = SymbolReference(
                     symbol=occurrence_symbol,
                     line_number=occurrence_range[0],
+                    column_number=occurrence_range[1],
                     roles=occurrence_roles,
                 )
-                # Add Occurrence Edges (Symbol <-> FilePath)
                 G.add_edge(
                     occurrence_symbol,
->>>>>>> ac2abd1e
                     document.relative_path,
                     symbol_reference=occurrence_reference,
                     label="reference",
                 )
-                if roles.get(SymbolRole.Name(SymbolRole.Definition)):
+                if occurrence_roles.get(SymbolRole.Name(SymbolRole.Definition)):
                     G.add_edge(
                         document.relative_path,
-                        parse_symbol(occurrence.symbol),
+                        occurrence_symbol,
                         label="contains",
                     )
 
@@ -355,7 +217,7 @@
         definition_references = [
             ref
             for ref in references[parent_file]
-            if ref.details.get(SymbolRole.Name(SymbolRole.Definition))
+            if ref.roles.get(SymbolRole.Name(SymbolRole.Definition))
         ]
         assert (
             len(definition_references) == 1
@@ -388,13 +250,14 @@
             fst_object.absolute_bounding_box.top_left.column - 1,
             fst_object.absolute_bounding_box.bottom_right.line - 1,
         )
-        references_in_module = self.get_all_references_in_module(module)
+        references_in_parent_module = self.get_all_references_in_module(module)
         references_in_range = [
             ref.symbol
-            for ref in references_in_module
+            for ref in references_in_parent_module
             if parent_symbol_start_line <= ref.line_number < parent_symbol_end_line
             and ref.column_number >= parent_symbol_start_col
             and ref.symbol != symbol  # TODO: don't include self (or maybe do?)
+            and not ref.roles.get(SymbolRole.Name(SymbolRole.Definition))  # skip definitions
             and "stdlib" not in ref.symbol.package.name
         ]
 
