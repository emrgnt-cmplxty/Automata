--- conflicted
+++ resolved
@@ -60,14 +60,6 @@
             + DEFAULT_ISSUES_PROMPT_SUFFIX
         )
 
-<<<<<<< HEAD
-    return kwargs.get("instructions") or "This is a dummy instruction, return True."
-
-
-def build_agent_config(kwargs):
-    toolkit_list = kwargs.get("toolkit_list", "context-oracle").split(",")
-    tool_dependencies = dependency_factory.build_dependencies_for_tools(toolkit_list)
-=======
     instructions = (
         kwargs.get("instructions")
         or "This is a dummy instruction, return True."
@@ -77,7 +69,6 @@
     tool_dependencies = dependency_factory.build_dependencies_for_tools(
         toolkit_list
     )
->>>>>>> 42d5f984
     tools = AgentToolFactory.build_tools(toolkit_list, **tool_dependencies)
     logger.info("Done building tools...")
     config_name = AgentConfigName(kwargs.get("agent_name", "automata-main"))
@@ -93,25 +84,9 @@
             max_iterations
         )
 
-<<<<<<< HEAD
-    return agent_config_builder.build()
-
-
-def main(*args, **kwargs):
-    py_module_loader.initialize()
-    github_manager = GitHubClient(
-        access_token=GITHUB_API_KEY, remote_name=REPOSITORY_NAME
-    )
-
-    instructions = process_instructions(kwargs, github_manager)
-    agent_config = build_agent_config(kwargs)
-
-    agent = OpenAIAutomataAgent(instructions, config=agent_config)
-=======
     agent = OpenAIAutomataAgent(
         instructions, config=agent_config_builder.build()
     )
->>>>>>> 42d5f984
     result = agent.run()
     print("Final result:\n\n", result)
     return result