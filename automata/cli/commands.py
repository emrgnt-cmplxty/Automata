--- conflicted
+++ resolved
@@ -107,11 +107,7 @@
 @common_options
 @cli.command()
 @click.pass_context
-<<<<<<< HEAD
-def install_indexing(ctx, *args, **kwargs) -> None:
-=======
 def build(ctx: click.Context, *args, **kwargs) -> None:
->>>>>>> 631c2418
     """Run the install_index script."""
 
     from automata.cli.install_indexing import (
