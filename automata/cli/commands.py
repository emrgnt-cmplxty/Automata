"""
This module contains the CLI commands for the Automata CLI.
"""

import logging
import logging.config
from typing import Optional

import click

# from automata.cli.cli_output_logger import CLI_OUTPUT_LEVEL, CustomLogger
from automata.cli.cli_utils import ask_choice, setup_files
from automata.cli.env_operations import (
    delete_key_value,
    load_env_vars,
    replace_key,
    show_key_value,
    update_graph_type,
    update_key_value,
)
from automata.cli.options import agent_options, common_options, eval_options
from automata.core.utils import get_logging_config

# logging.setLoggerClass(CustomLogger)
logger = logging.getLogger(__name__)


def configure_logging(log_level_str: str) -> None:
    """Reconfigures the logging for the local project."""

    log_level = logging.INFO
    if log_level_str == "INFO":
        log_level = logging.INFO
<<<<<<< HEAD
    elif log_level_str == "CLI_OUTPUT":
        log_level = CLI_OUTPUT_LEVEL
    elif log_level_str == "DEBUG":
        log_level = logging.DEBUG
    else:
=======
    # elif log_level_str == "CLI_OUTPUT":
    #     log_level = CLI_OUTPUT_LEVEL
    elif log_level_str != "DEBUG":
>>>>>>> 10f5e277
        raise ValueError(f"Unknown log level: {log_level_str}")

    logging_config = get_logging_config(log_level=log_level)
    logging.config.dictConfig(logging_config)

    root_logger = logging.getLogger()
    root_logger.setLevel(log_level)
    logger.setLevel(log_level)

    # External libraries we want to quiet down
    for library in ["urllib3", "matplotlib", "openai", "github", "asyncio"]:
        logging.getLogger(library).setLevel(logging.INFO)


@click.group()
@click.pass_context
def cli(ctx: click.Context) -> None:
    """Automata CLI"""

    pass


@common_options
@cli.command()
@click.option(
    "--log-level",
    default="INFO",
    help="Logging level",
    type=click.Choice(["DEBUG", "INFO", "CLI_OUTPUT"], case_sensitive=False),
)
@click.option("--GITHUB_API_KEY", default="", help="GitHub API key")
@click.option("--OPENAI_API_KEY", default="", help="OpenAI API key")
@click.pass_context
def configure(
    ctx: click.Context,
    log_level: str,
    github_api_key: Optional[str],
    openai_api_key: Optional[str],
    *args,
    **kwargs,
) -> None:
    """
    Configures environment variables for Automata

    This command uses click to create an interactive CLI command for configuring
    envirnoment variables. Upon running the automata configure command, the .env
    is created if it doesn't already exist and the user is prompted to enter the
    values for their environment variables. This ensures that the user does not
    have to manually edit the .env file.
    """

    configure_logging(log_level_str=log_level)

    logger.info("Configuring Automata:")

    DOTENV_PATH = ".env"
    SCRIPTS_PATH = "scripts/"
    DEFAULT_KEYS = {
        "GITHUB_API_KEY": "your_github_api_key",
        "OPENAI_API_KEY": "your_openai_api_key",
        "GRAPH_TYPE": "dynamic",
        "DATA_ROOT_PATH": "automata-embedding-data",
    }

    setup_files(scripts_path=SCRIPTS_PATH, dotenv_path=DOTENV_PATH)
    load_env_vars(dotenv_path=DOTENV_PATH, default_keys=DEFAULT_KEYS)

    if github_api_key:
        replace_key(DOTENV_PATH, "GITHUB_API_KEY", github_api_key)

    if openai_api_key:
        replace_key(DOTENV_PATH, "OPENAI_API_KEY", openai_api_key)

    if github_api_key and openai_api_key:
        return

    while True:
        config_choice = ask_choice(
            "Select item to configure", list(DEFAULT_KEYS.keys()) + ["Exit"]
        )
        if config_choice == "Exit":
            break

        operation_choice = ask_choice(
            "Select operation", ["Show", "Update", "Delete"]
        )

        if operation_choice == "Show":
            show_key_value(DOTENV_PATH, config_choice)
        elif operation_choice == "Update":
            if config_choice != "GRAPH_TYPE":
                update_key_value(DOTENV_PATH, config_choice)
            else:
                graph_choice = ask_choice(
                    "Select graph type", ["dynamic", "static"]
                )
                update_graph_type(DOTENV_PATH, graph_choice)
        elif operation_choice == "Delete":
            delete_key_value(DOTENV_PATH, config_choice)


@common_options
@cli.command()
@click.option(
    "--log-level",
    default="INFO",
    help="Logging level",
    type=click.Choice(["DEBUG", "INFO", "CLI_OUTPUT"], case_sensitive=False),
)
@click.pass_context
def install_indexing(
    ctx: click.Context, log_level: str, *args, **kwargs
) -> None:
    """Run the install_index script."""

    from automata.cli.install_indexing import (
        generate_local_indices,
        install_indexing,
    )

    configure_logging(log_level_str=log_level)

    logger.info("Installing indices:")
    install_indexing()

    logger.info("Generating local indices:")
    generate_local_indices()


@common_options
@cli.command()
@click.option(
    "--log-level",
    default="INFO",
    help="Logging level",
    type=click.Choice(["DEBUG", "INFO", "CLI_OUTPUT"], case_sensitive=False),
)
@click.pass_context
def run_code_embedding(
    ctx: click.Context, log_level: str, *args, **kwargs
) -> None:
    """Run the code embedding pipeline."""

    from automata.cli.scripts.run_code_embedding import main

    configure_logging(log_level_str=log_level)

    logger.info("Running code embeddings:")
    main(**kwargs)


@common_options
@cli.command()
@click.argument("symbols", nargs=-1)
@click.option(
    "--embedding-level", type=int, default=2, help="Level of the embedding."
)
@click.option(
    "--overwrite",
    is_flag=True,
    default=False,
    help="Overwrite the existing doc embeddings in the database.",
)
@click.option(
    "--log-level",
    default="INFO",
    help="Logging level",
    type=click.Choice(["DEBUG", "INFO", "CLI_OUTPUT"], case_sensitive=False),
)
@click.pass_context
def run_doc_embedding(
    ctx: click.Context,
    log_level: str,
    symbols: str,
    overwrite: bool,
    *args,
    **kwargs,
) -> None:
    """Run the document embedding pipeline."""

    from automata.cli.scripts.run_doc_embedding import main

    configure_logging(log_level_str=log_level)

    logger.info("Running doc embeddings:")

    result = main(overwrite=overwrite, *args, **kwargs)
    logger.info(f"Result = {result}")


@common_options
@cli.command()
@click.option(
    "--log-level",
    default="DEBUG",
    help="Logging level",
    type=click.Choice(["DEBUG", "INFO", "CLI_OUTPUT"], case_sensitive=False),
)
@click.pass_context
def run_doc_post_process(
    ctx: click.Context, log_level: str, *args, **kwargs
) -> None:
    """Run the document post-processor."""

    from automata.cli.scripts.run_doc_post_process import main

    configure_logging(log_level_str=log_level)
    logger.info("Running doc post-process:")
    main(**kwargs)


@common_options
@agent_options
@cli.command()
@click.option(
    "--fetch-issues",
    default="",
    help="Comma-separated list of issue numbers to fetch",
)
@click.option(
    "--log-level",
    default="INFO",
    help="Logging level",
    type=click.Choice(["DEBUG", "INFO", "CLI_OUTPUT"], case_sensitive=False),
)
@click.pass_context
def run_agent(ctx: click.Context, log_level: str, *args, **kwargs) -> None:
    """
    Run the automata agent.

    Ex:
    poetry run automata run-agent --model="gpt-4" --toolkits="agent-search,py-reader,py-interpreter" --log-level=DEBUG --max-iterations=20 --instructions="Return a markdown snippet containing python code which creates an instance of symbol search  and stores it into a variable `x` when executed."
    """
    from automata.cli.scripts.run_agent import main

    configure_logging(log_level_str=log_level)

    logger.info("Running agent:")
    main(**kwargs)


@common_options
@agent_options
@eval_options
@cli.command()
@click.option(
    "--log-level",
    default="DEBUG",
    help="Logging level",
    type=click.Choice(["DEBUG", "INFO", "CLI_OUTPUT"], case_sensitive=False),
)
@click.pass_context
def run_agent_eval(
    ctx: click.Context, log_level: str, *args, **kwargs
) -> None:
    """
    Run the evaluation.

    Ex:
    poetry run automata run-agent-eval --evals-filepath=automata/config/eval/demo_code_writing_payload.json --model="gpt-4" --toolkits="agent-search,py-reader,py-interpreter" --log-level=DEBUG --max-iterations=5
    """

    from automata.cli.scripts.run_agent_eval import main

    if kwargs.get("instructions"):
        raise ValueError("Instructions should not be passed to run_agent_eval")

    configure_logging(log_level_str=log_level)

    logger.info("Running Evaluation:")
    main(**kwargs)


@common_options
@agent_options
@eval_options
@cli.command()
@click.option(
    "--log-level",
    default="DEBUG",
    help="Logging level",
    type=click.Choice(["DEBUG", "INFO", "CLI_OUTPUT"], case_sensitive=False),
)
@click.pass_context
def run_tool_eval(ctx: click.Context, log_level: str, *args, **kwargs) -> None:
    """
    Run the evaluation.

    Here is an exmaple command -
    poetry run automata run-tool-eval --evals-filepath=automata/config/eval/single_target_search_payload.json --toolkits="symbol-search" --log-level=DEBUG

    """

    from automata.cli.scripts.run_tool_eval import main

    if kwargs.get("instructions"):
        raise ValueError("Instructions should not be passed to run_agent_eval")

    configure_logging(log_level_str=log_level)

    logger.info("Running Evaluation:")
    main(**kwargs)<|MERGE_RESOLUTION|>--- conflicted
+++ resolved
@@ -31,17 +31,11 @@
     log_level = logging.INFO
     if log_level_str == "INFO":
         log_level = logging.INFO
-<<<<<<< HEAD
     elif log_level_str == "CLI_OUTPUT":
         log_level = CLI_OUTPUT_LEVEL
     elif log_level_str == "DEBUG":
         log_level = logging.DEBUG
     else:
-=======
-    # elif log_level_str == "CLI_OUTPUT":
-    #     log_level = CLI_OUTPUT_LEVEL
-    elif log_level_str != "DEBUG":
->>>>>>> 10f5e277
         raise ValueError(f"Unknown log level: {log_level_str}")
 
     logging_config = get_logging_config(log_level=log_level)
