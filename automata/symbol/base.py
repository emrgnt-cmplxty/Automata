--- conflicted
+++ resolved
@@ -4,13 +4,7 @@
 from enum import Enum
 from typing import Any, Dict, List, Optional, Tuple
 
-<<<<<<< HEAD
-from automata.symbol.scip_pb2 import (
-    Descriptor as DescriptorProto,  # type: ignore
-)
-=======
 from automata.symbol.scip_pb2 import Descriptor as DescriptorProto  # type: ignore # isort:skip
->>>>>>> 42d5f984
 
 
 class SymbolDescriptor:
