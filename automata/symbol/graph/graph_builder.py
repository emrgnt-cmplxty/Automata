"""
Contains the `GraphBuilder` class, which builds a `SymbolGraph` from a corresponding Index.
"""

import logging
import os
import pickle
from typing import Any, Optional

import networkx as nx

from automata.config.config_base import SerializedDataCategory
from automata.symbol.graph.symbol_caller_callees import CallerCalleeProcessor
from automata.symbol.graph.symbol_references import ReferenceProcessor
from automata.symbol.graph.symbol_relationships import RelationshipProcessor
from automata.symbol.scip_pb2 import Index  # type: ignore
from automata.symbol.symbol_parser import parse_symbol
from automata.symbol.symbol_utils import load_data_path

logger = logging.getLogger(__name__)


def _load_index_protobuf(path: str) -> Index:
    """
    Loads and returns an Index protobuf object from the given file path.
    """
    index = Index()
    with open(path, "rb") as f:
        index.ParseFromString(f.read())
    return index


class GraphBuilder:
    """Builds a `SymbolGraph` from a corresponding Index."""

    def __init__(
        self,
<<<<<<< HEAD
        index_path: str,
=======
        index: Optional[Index],
>>>>>>> 6da2523e
        build_references: bool,
        build_relationships: bool,
        build_caller_relationships: bool,
    ) -> None:
        """
        Initializes a new instance of `GraphBuilder`.
        """
        self.index_path = index_path
        self.build_references = build_references
        self.build_relationships = build_relationships
        self.build_caller_relationships = build_caller_relationships
        self._graph = nx.MultiDiGraph()
        self.pickled_data_path = load_data_path()

    def build_graph(
        self, from_pickle: bool, save_graph_pickle: bool
    ) -> nx.MultiDiGraph:
        """
        Loop over all the `Documents` in the index of the graph
        and add corresponding `Symbol` nodes to the graph.
        The `Document` type, along with others, is defined in the scip_pb2.py file.
        Edges are added for relationships, references, and calls between `Symbol` nodes.
        """
        os.makedirs(self.pickled_data_path, exist_ok=True)

        graph_pickle_path = os.path.join(
            self.pickled_data_path,
            SerializedDataCategory.PICKLED_SYMBOL_GRAPH.value,
        )

<<<<<<< HEAD
        if not from_pickle or not os.path.exists(graph_pickle_path):
            self.index = (
                None if from_pickle else _load_index_protobuf(self.index_path)
            )
            if self.index is not None:
                for document in self.index.documents:
                    self._add_symbol_vertices(document)
                    if self.build_relationships:
                        self._process_relationships(document)
                    if self.build_references:
                        self._process_references(document)
                    if self.build_caller_relationships:
                        self._process_caller_callee_relationships(document)
            else:
                raise ValueError(
                    "Index file could not be loaded. Please check if the index file exists and is accessible."
                )
=======
        if from_pickle and os.path.exists(graph_pickle_path):
            self._graph = pickle.load(open(graph_pickle_path, "rb"))

        elif self.index is not None:
            for document in self.index.documents:
                self._add_symbol_vertices(document)
                if self.build_relationships:
                    self._process_relationships(document)
                if self.build_references:
                    self._process_references(document)
                if self.build_caller_relationships:
                    self._process_caller_callee_relationships(document)
>>>>>>> 6da2523e

            if save_graph_pickle:
                with open(graph_pickle_path, "wb") as f:
                    pickle.dump(self._graph, f)

        return self._graph

    def _add_symbol_vertices(self, document: Any) -> None:
        """Add `Symbol` nodes to the graph."""
        for symbol_information in document.symbols:
            try:
                symbol = parse_symbol(symbol_information.symbol)
            except Exception as e:
                logger.error(
                    f"Parsing symbol {symbol_information.symbol} failed with error {e}"
                )
                continue

            self._graph.add_node(symbol, label="symbol")
            self._graph.add_edge(
                document.relative_path, symbol, label="contains"
            )

    def _process_relationships(self, document: Any) -> None:
        """Add edges for relationships between `Symbol` nodes."""
        for symbol_information in document.symbols:
            relationship_manager = RelationshipProcessor(
                self._graph, symbol_information
            )
            relationship_manager.process()

    def _process_references(self, document: Any) -> None:
        """Process references between `Symbol` nodes."""
        occurrence_manager = ReferenceProcessor(self._graph, document)
        occurrence_manager.process()

    def _process_caller_callee_relationships(self, document: Any) -> None:
        """Process caller-callee relationships between `Symbol` nodes."""
        caller_callee_manager = CallerCalleeProcessor(self._graph, document)
        caller_callee_manager.process()<|MERGE_RESOLUTION|>--- conflicted
+++ resolved
@@ -35,11 +35,7 @@
 
     def __init__(
         self,
-<<<<<<< HEAD
-        index_path: str,
-=======
         index: Optional[Index],
->>>>>>> 6da2523e
         build_references: bool,
         build_relationships: bool,
         build_caller_relationships: bool,
@@ -70,7 +66,6 @@
             SerializedDataCategory.PICKLED_SYMBOL_GRAPH.value,
         )
 
-<<<<<<< HEAD
         if not from_pickle or not os.path.exists(graph_pickle_path):
             self.index = (
                 None if from_pickle else _load_index_protobuf(self.index_path)
@@ -88,20 +83,6 @@
                 raise ValueError(
                     "Index file could not be loaded. Please check if the index file exists and is accessible."
                 )
-=======
-        if from_pickle and os.path.exists(graph_pickle_path):
-            self._graph = pickle.load(open(graph_pickle_path, "rb"))
-
-        elif self.index is not None:
-            for document in self.index.documents:
-                self._add_symbol_vertices(document)
-                if self.build_relationships:
-                    self._process_relationships(document)
-                if self.build_references:
-                    self._process_references(document)
-                if self.build_caller_relationships:
-                    self._process_caller_callee_relationships(document)
->>>>>>> 6da2523e
 
             if save_graph_pickle:
                 with open(graph_pickle_path, "wb") as f:
