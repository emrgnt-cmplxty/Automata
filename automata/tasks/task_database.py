--- conflicted
+++ resolved
@@ -89,75 +89,4 @@
         result = self.select(
             self.TABLE_NAME, ["id"], conditions={"id": str(task.session_id)}
         )
-<<<<<<< HEAD
-        return len(result) > 0
-
-
-class AutomataTaskRegistry:
-    """The registry manages storing and retrieving tasks."""
-
-    def __init__(self, db: AutomataAgentTaskDatabase) -> None:
-        self.db = db
-
-    def register(self, task: AutomataTask) -> None:
-        """
-        Initializes a task by adding it to the registry and setting its status to REGISTERED.
-
-        Raises:
-            Exception: If the task is not status CREATED.
-        """
-        if task.status != TaskStatus.CREATED:
-            raise AgentTaskStateError(
-                f"Cannot register task because task is not in CREATED state. Task status = {task.status}"
-            )
-        task.observer = self.update_task
-        if self.fetch_task_by_id(str(task.session_id)):
-            raise AgentTaskGeneralError(
-                f"Task with id {task.session_id} already exists"
-            )
-        self.db.insert_task(task)
-        task.status = TaskStatus.REGISTERED
-        logger.info(f"Task {task.session_id} registered successfully.")
-
-    def update_task(self, task: AutomataTask) -> None:
-        """
-        Updates a task in the registry.
-
-        Raises:
-            Exception: If the task does not exist in the registry.
-        """
-
-        if not self.db.contains(task):
-            raise AgentTaskStateError(
-                f"Task with id {task.session_id} does not exist"
-            )
-        task.observer = None
-        self.db.update_task(task)
-        task.observer = self.update_task
-
-    def fetch_task_by_id(self, session_id: str) -> Optional[AutomataTask]:
-        """
-        Raises:
-            Exception: If multiple tasks are found with the same id.
-        """
-        results = self.db.get_tasks_by_query(
-            query="SELECT json FROM tasks WHERE id = ?", params=(session_id,)
-        )
-        if not results:
-            return None
-        if len(results) != 1:
-            raise AgentTaskGeneralError(
-                f"Found multiple tasks with id {session_id}"
-            )
-        task = results[0]
-        task.observer = self.update_task
-        return task
-
-    def get_all_tasks(self) -> List[AutomataTask]:
-        results = self.db.get_tasks_by_query(query="SELECT json FROM tasks")
-        for result in results:
-            result.observer = self.update_task
-        return results
-=======
-        return len(result) > 0
->>>>>>> b9d77886
+        return len(result) > 0