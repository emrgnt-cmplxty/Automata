--- conflicted
+++ resolved
@@ -19,15 +19,6 @@
 
 ```
 
-<<<<<<< HEAD
-## MATH
-
-### Generation
-```bash
-poetry run python zero_shot_replication/runner.py --model=gpt-4-0314 --dataset=human-eval
-
-poetry run python zero_shot_replication/runner.py --model=gpt-4-0613 --dataset=human-eval
-=======
 ## LeetCode
 
 ### LC Generation
@@ -46,7 +37,6 @@
 poetry run python zero_shot_replication/evals/run_leetcode_eval.py --model=gpt-4-0614
 ```
 
-
 ## GMS8K
 
 ### GMS8K Generation
@@ -55,5 +45,13 @@
 poetry run python zero_shot_replication/runner.py --model=gpt-4-0314 --pset=gsm8k
 
 poetry run python zero_shot_replication/runner.py --model=gpt-4-0613 --pset=gsm8k
->>>>>>> 8d78f42f
+```
+
+## MATH
+
+### Generation
+```bash
+poetry run python zero_shot_replication/runner.py --model=gpt-4-0314 --dataset=human-eval
+
+poetry run python zero_shot_replication/runner.py --model=gpt-4-0613 --dataset=human-eval
 ```