--- conflicted
+++ resolved
@@ -16,6 +16,14 @@
 
     def __init__(self, problem_type: ProblemType) -> None:
         self.problem_type = problem_type
+
+    def _problem_with_task_id(self, problems: Generator[Any, None, None]) -> Generator[Tuple[str, Any], None, None]:
+        """Yield problems with auto-incrementing task_id."""
+        self.task_count = 0
+        for problem in problems:
+            yield (str(self.task_count), problem)
+            self.task_count += 1
+
     
 
     def _get_math_problems(self, level: str = None, randomize: bool = False) -> Generator[Tuple[str, Any], None, None]:
@@ -45,13 +53,6 @@
                     yield (os.path.basename(file_path), problem_details)
 
 
-    def _problem_with_task_id(self, problems: Generator[Any, None, None]) -> Generator[Tuple[str, Any], None, None]:
-        """Yield problems with auto-incrementing task_id."""
-        self.task_count = 0
-        for problem in problems:
-            yield (str(self.task_count), problem)
-            self.task_count += 1
-
     @property
     def generator(self) -> Generator[Tuple[str, Any], None, None]:
         """
@@ -61,17 +62,6 @@
             Generator[[task_id: str, problem: dict], None None]
 
         """
-<<<<<<< HEAD
-        if self.problem_type == ProblemType.HUMAN_EVAL:
-            #  Fields on the yielded problem are ['task_id', 'prompt', 'entry_point', 'canonical_solution', 'test', 'contract', 'base_input', 'atol', 'plus_input']
-            yield from get_human_eval_plus().items()
-        elif self.problem_type == ProblemType.MATH:
-            # Fields on the yielded problem are ['problem', 'level', 'type', 'solution']
-            yield from self._get_math_problems()
-
-        else:
-            raise NotImplementedError("Problem type not implemented.")
-=======
         match self.problem_type:
             case ProblemType.HUMAN_EVAL:
                 #  Fields on the yielded problem are ['task_id', 'prompt', 'entry_point', 'canonical_solution', 'test', 'contract', 'base_input', 'atol', 'plus_input']
@@ -82,8 +72,10 @@
                 with open(filename, "r", encoding="utf-8") as file:
                     problems = (json.loads(line) for line in file if line)
                     yield from self._problem_with_task_id(problems)
+            case ProblemType.MATH:
+                # Fields on the yielded problem are ['problem', 'level', 'type', 'solution']
+                yield from self._get_math_problems()
             case _:
                 raise NotImplementedError(
                     f"Problem type not implemented for {self.problem_type}."
-                )
->>>>>>> dc62305c
+                )